[package]
name = "noline"
version = "0.2.1"
edition = "2021"
authors = ["Eivind Alexander Bergem <eivind@rustnekretser.no>"]
license = "MPL-2.0"
description = "A no_std line editor"
repository = "https://github.com/rustne-kretser/noline"
readme = "../README.md"
categories = ["no-std", "command-line-interface"]
keywords = ["no_std", "readline"]
include = ["**/*.rs", "Cargo.toml"]

# See more keys and their definitions at https://doc.rust-lang.org/cargo/reference/manifest.html

[dependencies]
<<<<<<< HEAD
embedded-io = "0.6.1"
embedded-io-async = "0.6.1"
num_enum = { version = "0.7.2", default-features = false }
async-std = { version = "1.12.0", optional = true }

=======
num_enum = {version = "0.7.0", default-features = false}
embedded-hal = {version = "0.2.6", optional = true}
nb = {version = "1.0.0", optional = true}
tokio = {version = "1.16.1", optional = true, features = ["io-util", "sync"]}
>>>>>>> fb79d040

[features]
default = ["std", "sync"]
std = ["embedded-io/std", "embedded-io-async/std", "async-std"]
sync = []
async = []
alloc = []

[dev-dependencies]
crossbeam = "0.8.1"
<<<<<<< HEAD
termion = "4.0.0"
=======
nb = {version = "1.0.0"}
termion = "2.0.1"
>>>>>>> fb79d040

[package.metadata.docs.rs]
all-features = true<|MERGE_RESOLUTION|>--- conflicted
+++ resolved
@@ -14,18 +14,11 @@
 # See more keys and their definitions at https://doc.rust-lang.org/cargo/reference/manifest.html
 
 [dependencies]
-<<<<<<< HEAD
 embedded-io = "0.6.1"
 embedded-io-async = "0.6.1"
 num_enum = { version = "0.7.2", default-features = false }
 async-std = { version = "1.12.0", optional = true }
 
-=======
-num_enum = {version = "0.7.0", default-features = false}
-embedded-hal = {version = "0.2.6", optional = true}
-nb = {version = "1.0.0", optional = true}
-tokio = {version = "1.16.1", optional = true, features = ["io-util", "sync"]}
->>>>>>> fb79d040
 
 [features]
 default = ["std", "sync"]
@@ -36,12 +29,7 @@
 
 [dev-dependencies]
 crossbeam = "0.8.1"
-<<<<<<< HEAD
 termion = "4.0.0"
-=======
-nb = {version = "1.0.0"}
-termion = "2.0.1"
->>>>>>> fb79d040
 
 [package.metadata.docs.rs]
 all-features = true