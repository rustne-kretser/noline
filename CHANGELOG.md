--- conflicted
+++ resolved
@@ -6,11 +6,8 @@
 
 ## [Unreleased]
 
-<<<<<<< HEAD
 - Added async editor that does not depend on std
-=======
 - Added Linefeed as a valid line terminator
->>>>>>> 53639689
 
 ## [0.2.0] - 2022-03-22
 
